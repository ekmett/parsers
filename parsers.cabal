name:          parsers
category:      Text, Parsing
version:       0.12.3
license:       BSD3
cabal-version: >= 1.10
license-file:  LICENSE
author:        Edward A. Kmett
maintainer:    Edward A. Kmett <ekmett@gmail.com>
stability:     experimental
homepage:      http://github.com/ekmett/parsers/
bug-reports:   http://github.com/ekmett/parsers/issues
copyright:     Copyright (C) 2010-2013 Edward A. Kmett
synopsis:      Parsing combinators
description:   Parsing combinators
build-type:    Custom

extra-source-files: .travis.yml

source-repository head
  type: git
  location: git://github.com/ekmett/parsers.git

library
  default-language: Haskell2010
  exposed-modules:
    Text.Parser.Char
    Text.Parser.Combinators
    Text.Parser.LookAhead
    Text.Parser.Permutation
    Text.Parser.Expression
    Text.Parser.Token
    Text.Parser.Token.Style
    Text.Parser.Token.Highlight

  hs-source-dirs: src

  ghc-options: -Wall -fno-warn-wrong-do-bind -fwarn-monomorphism-restriction -fwarn-identities -fwarn-incomplete-record-updates -fwarn-incomplete-uni-patterns

  build-depends:
<<<<<<< HEAD
    base                 >= 4        && < 5,
    charset              >= 0.3      && < 1,
    containers           >= 0.4      && < 0.6,
    parsec               >= 3.1      && < 3.2,
    attoparsec           >= 0.12.1.4 && < 0.14,
    text                 >= 0.10     && < 1.3,
    transformers         >= 0.2      && < 0.5,
    scientific           >= 0.3      && < 0.4,
    unordered-containers >= 0.2      && < 0.3
=======
    base                 >= 4       && < 5,
    base-orphans         >= 0.3     && < 1,
    charset              >= 0.3     && < 1,
    containers           >= 0.4     && < 0.6,
    parsec               >= 3.1     && < 3.2,
    attoparsec           >= 0.12.1  && < 0.14,
    text                 >= 0.10    && < 1.3,
    transformers         >= 0.2     && < 0.5,
    scientific           >= 0.3     && < 0.4,
    unordered-containers >= 0.2     && < 0.3
>>>>>>> 49e006e1

-- Verify the results of the examples
test-suite doctests
  type:    exitcode-stdio-1.0
  main-is: doctests.hs
  default-language: Haskell2010
  build-depends:
    base,
    bytestring,
    containers,
    directory >= 1.0,
    doctest >= 0.9.1,
    filepath,
    QuickCheck,
    quickcheck-instances
  ghc-options: -Wall -threaded
  if impl(ghc<7.6.1)
    ghc-options: -Werror
  hs-source-dirs: tests

test-suite quickcheck
  type:    exitcode-stdio-1.0
  main-is: QuickCheck.hs
  default-language: Haskell2010
  build-depends:
    attoparsec,
    base == 4.*,
    bytestring,
    parsec >= 3,
    parsers,
    QuickCheck,
    quickcheck-instances
  ghc-options: -Wall -threaded
  if impl(ghc<7.6.1)
    ghc-options: -Werror
  hs-source-dirs: tests<|MERGE_RESOLUTION|>--- conflicted
+++ resolved
@@ -37,8 +37,8 @@
   ghc-options: -Wall -fno-warn-wrong-do-bind -fwarn-monomorphism-restriction -fwarn-identities -fwarn-incomplete-record-updates -fwarn-incomplete-uni-patterns
 
   build-depends:
-<<<<<<< HEAD
     base                 >= 4        && < 5,
+    base-orphans         >= 0.3      && < 1,
     charset              >= 0.3      && < 1,
     containers           >= 0.4      && < 0.6,
     parsec               >= 3.1      && < 3.2,
@@ -47,18 +47,6 @@
     transformers         >= 0.2      && < 0.5,
     scientific           >= 0.3      && < 0.4,
     unordered-containers >= 0.2      && < 0.3
-=======
-    base                 >= 4       && < 5,
-    base-orphans         >= 0.3     && < 1,
-    charset              >= 0.3     && < 1,
-    containers           >= 0.4     && < 0.6,
-    parsec               >= 3.1     && < 3.2,
-    attoparsec           >= 0.12.1  && < 0.14,
-    text                 >= 0.10    && < 1.3,
-    transformers         >= 0.2     && < 0.5,
-    scientific           >= 0.3     && < 0.4,
-    unordered-containers >= 0.2     && < 0.3
->>>>>>> 49e006e1
 
 -- Verify the results of the examples
 test-suite doctests
