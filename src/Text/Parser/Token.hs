{-# LANGUAGE CPP #-}
{-# LANGUAGE FlexibleContexts #-}
{-# LANGUAGE FlexibleInstances #-}
{-# LANGUAGE GeneralizedNewtypeDeriving #-}
#if defined(__GLASGOW_HASKELL__) && __GLASGOW_HASKELL__ >= 702
{-# LANGUAGE Trustworthy #-}
#endif
{-# OPTIONS_GHC -fspec-constr -fspec-constr-count=8 #-}
-----------------------------------------------------------------------------
-- |
-- Module      :  Text.Parser.Token
-- Copyright   :  (c) Edward Kmett 2011
--                (c) Daan Leijen 1999-2001
-- License     :  BSD3
--
-- Maintainer  :  ekmett@gmail.com
-- Stability   :  experimental
-- Portability :  non-portable
--
-- Parsers that comprehend whitespace and identifier styles
--
-- > idStyle    = haskellIdents { styleReserved = ... }
-- > identifier = ident idStyle
-- > reserved   = reserve idStyle
--
-----------------------------------------------------------------------------
module Text.Parser.Token
  (
  -- * Token Parsing
    whiteSpace      -- :: TokenParsing m => m ()
  , charLiteral     -- :: TokenParsing m => m Char
  , stringLiteral   -- :: (TokenParsing m, IsString s) => m s
  , stringLiteral'  -- :: (TokenParsing m, IsString s) => m s
  , natural         -- :: TokenParsing m => m Integer
  , integer         -- :: TokenParsing m => m Integer
  , double          -- :: TokenParsing m => m Double
  , naturalOrDouble -- :: TokenParsing m => m (Either Integer Double)
  , integerOrDouble -- :: TokenParsing m => m (Either Integer Double)
  , scientific      -- :: TokenParsing m => m Scientific
  , naturalOrScientific -- :: TokenParsing m => m (Either Integer Scientific)
  , integerOrScientific -- :: TokenParsing m => m (Either Integer Scientific)
  , symbol          -- :: TokenParsing m => String -> m String
  , textSymbol      -- :: TokenParsing m => Text -> m Text
  , symbolic        -- :: TokenParsing m => Char -> m Char
  , parens          -- :: TokenParsing m => m a -> m a
  , braces          -- :: TokenParsing m => m a -> m a
  , angles          -- :: TokenParsing m => m a -> m a
  , brackets        -- :: TokenParsing m => m a -> m a
  , comma           -- :: TokenParsing m => m Char
  , colon           -- :: TokenParsing m => m Char
  , dot             -- :: TokenParsing m => m Char
  , semiSep         -- :: TokenParsing m => m a -> m [a]
  , semiSep1        -- :: TokenParsing m => m a -> m [a]
  , commaSep        -- :: TokenParsing m => m a -> m [a]
  , commaSep1       -- :: TokenParsing m => m a -> m [a]
  -- ** Token Parsing Class
  , TokenParsing(..)
  -- ** Token Parsing Transformers
  , Unspaced(..)
  , Unlined(..)
  , Unhighlighted(..)
  -- ** /Non-Token/ Parsers
  , decimal       -- :: TokenParsing m => m Integer
  , hexadecimal   -- :: TokenParsing m => m Integer
  , octal         -- :: TokenParsing m => m Integer
  , characterChar -- :: TokenParsing m => m Char
  , integer'      -- :: TokenParsing m => m Integer
  -- * Identifiers
  , IdentifierStyle(..)
  , liftIdentifierStyle -- :: (MonadTrans t, Monad m) => IdentifierStyle m -> IdentifierStyle (t m)
  , ident           -- :: (TokenParsing m, IsString s) => IdentifierStyle m -> m s
  , reserve         -- :: TokenParsing m => IdentifierStyle m -> String -> m ()
  , reserveText     -- :: TokenParsing m => IdentifierStyle m -> Text -> m ()
  -- ** Lenses and Traversals
  , styleName
  , styleStart
  , styleLetter
  , styleChars
  , styleReserved
  , styleHighlight
  , styleReservedHighlight
  , styleHighlights
  ) where

import Control.Applicative
import Control.Monad (MonadPlus(..), when)
import Control.Monad.Trans.Class
import Control.Monad.Trans.State.Lazy as Lazy
import Control.Monad.Trans.State.Strict as Strict
import Control.Monad.Trans.Writer.Lazy as Lazy
import Control.Monad.Trans.Writer.Strict as Strict
import Control.Monad.Trans.RWS.Lazy as Lazy
import Control.Monad.Trans.RWS.Strict as Strict
import Control.Monad.Trans.Reader
import Control.Monad.Trans.Identity
import Data.Char
import Data.Functor.Identity
import qualified Data.HashSet as HashSet
import Data.HashSet (HashSet)
<<<<<<< HEAD
import Data.List (foldl')
#if __GLASGOW_HASKELL__ < 710
=======
import Data.List (foldl', transpose)
>>>>>>> 3bb0ead8
import Data.Monoid
#endif
import Data.Scientific ( Scientific )
import qualified Data.Scientific as Sci
import Data.String
import Data.Text hiding (empty,zip,foldl,foldl',take,map,length,splitAt,null,transpose)
import Numeric (showIntAtBase)
import qualified Text.ParserCombinators.ReadP as ReadP
import qualified Text.Parsec as Parsec
import qualified Data.Attoparsec.Types as Att
import Text.Parser.Char
import Text.Parser.Combinators
import Text.Parser.Token.Highlight

-- | Skip zero or more bytes worth of white space. More complex parsers are
-- free to consider comments as white space.
whiteSpace :: TokenParsing m => m ()
whiteSpace = someSpace <|> pure ()
{-# INLINE whiteSpace #-}

-- | This token parser parses a single literal character. Returns the
-- literal character value. This parsers deals correctly with escape
-- sequences. The literal character is parsed according to the grammar
-- rules defined in the Haskell report (which matches most programming
-- languages quite closely).
charLiteral :: TokenParsing m => m Char
charLiteral = token (highlight CharLiteral lit) where
  lit = between (char '\'') (char '\'' <?> "end of character") characterChar
    <?> "character"
{-# INLINE charLiteral #-}

-- | This token parser parses a literal string. Returns the literal
-- string value. This parsers deals correctly with escape sequences and
-- gaps. The literal string is parsed according to the grammar rules
-- defined in the Haskell report (which matches most programming
-- languages quite closely).
stringLiteral :: (TokenParsing m, IsString s) => m s
stringLiteral = fromString <$> token (highlight StringLiteral lit) where
  lit = Prelude.foldr (maybe id (:)) ""
    <$> between (char '"') (char '"' <?> "end of string") (many stringChar)
    <?> "string"
  stringChar = Just <$> stringLetter
           <|> stringEscape
       <?> "string character"
  stringLetter    = satisfy (\c -> (c /= '"') && (c /= '\\') && (c > '\026'))

  stringEscape = highlight EscapeCode $ char '\\' *> esc where
    esc = Nothing <$ escapeGap
      <|> Nothing <$ escapeEmpty
      <|> Just <$> escapeCode
  escapeEmpty = char '&'
  escapeGap = skipSome space *> (char '\\' <?> "end of string gap")
{-# INLINE stringLiteral #-}

-- | This token parser behaves as 'stringLiteral', but for single-quoted
-- strings.
stringLiteral' :: (TokenParsing m, IsString s) => m s
stringLiteral' = fromString <$> token (highlight StringLiteral lit) where
  lit = Prelude.foldr (maybe id (:)) ""
    <$> between (char '\'') (char '\'' <?> "end of string") (many stringChar)
    <?> "string"
  stringChar = Just <$> stringLetter
           <|> stringEscape
       <?> "string character"
  stringLetter    = satisfy (\c -> (c /= '\'') && (c /= '\\') && (c > '\026'))

  stringEscape = highlight EscapeCode $ char '\\' *> esc where
    esc = Nothing <$ escapeGap
      <|> Nothing <$ escapeEmpty
      <|> Just <$> escapeCode
  escapeEmpty = char '&'
  escapeGap = skipSome space *> (char '\\' <?> "end of string gap")
{-# INLINE stringLiteral' #-}

-- | This token parser parses a natural number (a positive whole
-- number). Returns the value of the number. The number can be
-- specified in 'decimal', 'hexadecimal' or
-- 'octal'. The number is parsed according to the grammar
-- rules in the Haskell report.
natural :: TokenParsing m => m Integer
natural = token natural'
{-# INLINE natural #-}

-- | This token parser parses an integer (a whole number). This parser
-- is like 'natural' except that it can be prefixed with
-- sign (i.e. \'-\' or \'+\'). Returns the value of the number. The
-- number can be specified in 'decimal', 'hexadecimal'
-- or 'octal'. The number is parsed according
-- to the grammar rules in the Haskell report.
integer :: TokenParsing m => m Integer
integer = token (token (highlight Operator sgn <*> natural')) <?> "integer"
  where
  sgn = negate <$ char '-'
    <|> id <$ char '+'
    <|> pure id
{-# INLINE integer #-}

-- | This token parser parses a floating point value. Returns the value
-- of the number. The number is parsed according to the grammar rules
-- defined in the Haskell report.
double :: TokenParsing m => m Double
double = token (highlight Number (Sci.toRealFloat <$> floating) <?> "double")
{-# INLINE double #-}

-- | This token parser parses either 'natural' or a 'float'.
-- Returns the value of the number. This parsers deals with
-- any overlap in the grammar rules for naturals and floats. The number
-- is parsed according to the grammar rules defined in the Haskell report.
naturalOrDouble :: TokenParsing m => m (Either Integer Double)
naturalOrDouble = fmap Sci.toRealFloat <$> naturalOrScientific
{-# INLINE naturalOrDouble #-}

-- | This token parser is like 'naturalOrDouble', but handles
-- leading @-@ or @+@.
integerOrDouble :: TokenParsing m => m (Either Integer Double)
integerOrDouble = fmap Sci.toRealFloat <$> integerOrScientific
{-# INLINE integerOrDouble #-}

-- | This token parser parses a floating point value. Returns the value
-- of the number. The number is parsed according to the grammar rules
-- defined in the Haskell report.
scientific :: TokenParsing m => m Scientific
scientific = token (highlight Number floating <?> "scientific")
{-# INLINE scientific #-}

-- | This token parser parses either 'natural' or a 'scientific'.
-- Returns the value of the number. This parsers deals with
-- any overlap in the grammar rules for naturals and floats. The number
-- is parsed according to the grammar rules defined in the Haskell report.
naturalOrScientific :: TokenParsing m => m (Either Integer Scientific)
naturalOrScientific = token (highlight Number natFloating <?> "number")
{-# INLINE naturalOrScientific #-}

-- | This token parser is like 'naturalOrScientific', but handles
-- leading @-@ or @+@.
integerOrScientific :: TokenParsing m => m (Either Integer Scientific)
integerOrScientific = token (highlight Number ios <?> "number")
  where ios = mneg <$> optional (oneOf "+-") <*> natFloating
        mneg (Just '-') nd = either (Left . negate) (Right . negate) nd
        mneg _          nd = nd
{-# INLINE integerOrScientific #-}


-- | Token parser @symbol s@ parses 'string' @s@ and skips
-- trailing white space.
symbol :: TokenParsing m => String -> m String
symbol name = token (highlight Symbol (string name))
{-# INLINE symbol #-}

-- | Token parser @textSymbol t@ parses 'text' @s@ and skips
-- trailing white space.
textSymbol :: TokenParsing m => Text -> m Text
textSymbol name = token (highlight Symbol (text name))
{-# INLINE textSymbol #-}

-- | Token parser @symbolic s@ parses 'char' @s@ and skips
-- trailing white space.
symbolic :: TokenParsing m => Char -> m Char
symbolic name = token (highlight Symbol (char name))
{-# INLINE symbolic #-}

-- | Token parser @parens p@ parses @p@ enclosed in parenthesis,
-- returning the value of @p@.
parens :: TokenParsing m => m a -> m a
parens = nesting . between (symbolic '(') (symbolic ')')
{-# INLINE parens #-}

-- | Token parser @braces p@ parses @p@ enclosed in braces (\'{\' and
-- \'}\'), returning the value of @p@.
braces :: TokenParsing m => m a -> m a
braces = nesting . between (symbolic '{') (symbolic '}')
{-# INLINE braces #-}

-- | Token parser @angles p@ parses @p@ enclosed in angle brackets (\'\<\'
-- and \'>\'), returning the value of @p@.
angles :: TokenParsing m => m a -> m a
angles = nesting . between (symbolic '<') (symbolic '>')
{-# INLINE angles #-}

-- | Token parser @brackets p@ parses @p@ enclosed in brackets (\'[\'
-- and \']\'), returning the value of @p@.
brackets :: TokenParsing m => m a -> m a
brackets = nesting . between (symbolic '[') (symbolic ']')
{-# INLINE brackets #-}

-- | Token parser @comma@ parses the character \',\' and skips any
-- trailing white space. Returns the string \",\".
comma :: TokenParsing m => m Char
comma = symbolic ','
{-# INLINE comma #-}

-- | Token parser @colon@ parses the character \':\' and skips any
-- trailing white space. Returns the string \":\".
colon :: TokenParsing m => m Char
colon = symbolic ':'
{-# INLINE colon #-}

-- | Token parser @dot@ parses the character \'.\' and skips any
-- trailing white space. Returns the string \".\".
dot :: TokenParsing m => m Char
dot = symbolic '.'
{-# INLINE dot #-}

-- | Token parser @semiSep p@ parses /zero/ or more occurrences of @p@
-- separated by 'semi'. Returns a list of values returned by @p@.
semiSep :: TokenParsing m => m a -> m [a]
semiSep p = sepBy p semi
{-# INLINE semiSep #-}

-- | Token parser @semiSep1 p@ parses /one/ or more occurrences of @p@
-- separated by 'semi'. Returns a list of values returned by @p@.
semiSep1 :: TokenParsing m => m a -> m [a]
semiSep1 p = sepBy1 p semi
{-# INLINE semiSep1 #-}

-- | Token parser @commaSep p@ parses /zero/ or more occurrences of
-- @p@ separated by 'comma'. Returns a list of values returned
-- by @p@.
commaSep :: TokenParsing m => m a -> m [a]
commaSep p = sepBy p comma
{-# INLINE commaSep #-}

-- | Token parser @commaSep1 p@ parses /one/ or more occurrences of
-- @p@ separated by 'comma'. Returns a list of values returned
-- by @p@.
commaSep1 :: TokenParsing m => m a -> m [a]
commaSep1 p = sepBy1 p comma
{-# INLINE commaSep1 #-}

-- | Additional functionality that is needed to tokenize input while ignoring whitespace.
class CharParsing m => TokenParsing m where
  -- | Usually, someSpace consists of /one/ or more occurrences of a 'space'.
  -- Some parsers may choose to recognize line comments or block (multi line)
  -- comments as white space as well.
  someSpace :: m ()
  someSpace = skipSome (satisfy isSpace)
  {-# INLINE someSpace #-}

  -- | Called when we enter a nested pair of symbols.
  -- Overloadable to enable disabling layout
  nesting :: m a -> m a
  nesting = id
  {-# INLINE nesting #-}

  -- | The token parser |semi| parses the character \';\' and skips
  -- any trailing white space. Returns the character \';\'. Overloadable to
  -- permit automatic semicolon insertion or Haskell-style layout.
  semi :: m Char
  semi = token (satisfy (';'==) <?> ";")
  {-# INLINE semi #-}

  -- | Tag a region of parsed text with a bit of semantic information.
  -- Most parsers won't use this, but it is indispensible for highlighters.
  highlight :: Highlight -> m a -> m a
  highlight _ a = a
  {-# INLINE highlight #-}

  -- | @token p@ first applies parser @p@ and then the 'whiteSpace'
  -- parser, returning the value of @p@. Every lexical
  -- token (token) is defined using @token@, this way every parse
  -- starts at a point without white space. Parsers that use @token@ are
  -- called /token/ parsers in this document.
  --
  -- The only point where the 'whiteSpace' parser should be
  -- called explicitly is the start of the main parser in order to skip
  -- any leading white space.
  --
  -- Alternatively, one might define 'token' as first parsing 'whiteSpace'
  -- and then parser @p@.  By parsing whiteSpace first, the parser is able
  -- to return before parsing additional whiteSpace, improving laziness.
  --
  -- > mainParser  = sum <$ whiteSpace <*> many (token digit) <* eof
  token :: m a -> m a
  token p = p <* (someSpace <|> pure ())

instance (TokenParsing m, MonadPlus m) => TokenParsing (Lazy.StateT s m) where
  nesting (Lazy.StateT m) = Lazy.StateT $ nesting . m
  {-# INLINE nesting #-}
  someSpace = lift someSpace
  {-# INLINE someSpace #-}
  semi      = lift semi
  {-# INLINE semi #-}
  highlight h (Lazy.StateT m) = Lazy.StateT $ highlight h . m
  {-# INLINE highlight #-}

instance (TokenParsing m, MonadPlus m) => TokenParsing (Strict.StateT s m) where
  nesting (Strict.StateT m) = Strict.StateT $ nesting . m
  {-# INLINE nesting #-}
  someSpace = lift someSpace
  {-# INLINE someSpace #-}
  semi      = lift semi
  {-# INLINE semi #-}
  highlight h (Strict.StateT m) = Strict.StateT $ highlight h . m
  {-# INLINE highlight #-}

instance (TokenParsing m, MonadPlus m) => TokenParsing (ReaderT e m) where
  nesting (ReaderT m) = ReaderT $ nesting . m
  {-# INLINE nesting #-}
  someSpace = lift someSpace
  {-# INLINE someSpace #-}
  semi      = lift semi
  {-# INLINE semi #-}
  highlight h (ReaderT m) = ReaderT $ highlight h . m
  {-# INLINE highlight #-}

instance (TokenParsing m, MonadPlus m, Monoid w) => TokenParsing (Strict.WriterT w m) where
  nesting (Strict.WriterT m) = Strict.WriterT $ nesting m
  {-# INLINE nesting #-}
  someSpace = lift someSpace
  {-# INLINE someSpace #-}
  semi      = lift semi
  {-# INLINE semi #-}
  highlight h (Strict.WriterT m) = Strict.WriterT $ highlight h m
  {-# INLINE highlight #-}

instance (TokenParsing m, MonadPlus m, Monoid w) => TokenParsing (Lazy.WriterT w m) where
  nesting (Lazy.WriterT m) = Lazy.WriterT $ nesting m
  {-# INLINE nesting #-}
  someSpace = lift someSpace
  {-# INLINE someSpace #-}
  semi      = lift semi
  {-# INLINE semi #-}
  highlight h (Lazy.WriterT m) = Lazy.WriterT $ highlight h m
  {-# INLINE highlight #-}

instance (TokenParsing m, MonadPlus m, Monoid w) => TokenParsing (Lazy.RWST r w s m) where
  nesting (Lazy.RWST m) = Lazy.RWST $ \r s -> nesting (m r s)
  {-# INLINE nesting #-}
  someSpace = lift someSpace
  {-# INLINE someSpace #-}
  semi      = lift semi
  {-# INLINE semi #-}
  highlight h (Lazy.RWST m) = Lazy.RWST $ \r s -> highlight h (m r s)
  {-# INLINE highlight #-}

instance (TokenParsing m, MonadPlus m, Monoid w) => TokenParsing (Strict.RWST r w s m) where
  nesting (Strict.RWST m) = Strict.RWST $ \r s -> nesting (m r s)
  {-# INLINE nesting #-}
  someSpace = lift someSpace
  {-# INLINE someSpace #-}
  semi      = lift semi
  {-# INLINE semi #-}
  highlight h (Strict.RWST m) = Strict.RWST $ \r s -> highlight h (m r s)
  {-# INLINE highlight #-}

instance (TokenParsing m, MonadPlus m) => TokenParsing (IdentityT m) where
  nesting = IdentityT . nesting . runIdentityT
  {-# INLINE nesting #-}
  someSpace = lift someSpace
  {-# INLINE someSpace #-}
  semi      = lift semi
  {-# INLINE semi #-}
  highlight h = IdentityT . highlight h . runIdentityT
  {-# INLINE highlight #-}

-- | Used to describe an input style for constructors, values, operators, etc.
data IdentifierStyle m = IdentifierStyle
  { _styleName              :: String
  , _styleStart             :: m Char
  , _styleLetter            :: m Char
  , _styleReserved          :: HashSet String
  , _styleHighlight         :: Highlight
  , _styleReservedHighlight :: Highlight
  }

-- | This lens can be used to update the name for this style of identifier.
--
-- @'styleName' :: Lens' ('IdentifierStyle' m) 'String'@
styleName :: Functor f => (String -> f String) -> IdentifierStyle m -> f (IdentifierStyle m)
styleName f is = (\n -> is { _styleName = n }) <$> f (_styleName is)
{-# INLINE styleName #-}

-- | This lens can be used to update the action used to recognize the first letter in an identifier.
--
-- @'styleStart' :: Lens' ('IdentifierStyle' m) (m 'Char')@
styleStart :: Functor f => (m Char -> f (m Char)) -> IdentifierStyle m -> f (IdentifierStyle m)
styleStart f is = (\n -> is { _styleStart = n }) <$> f (_styleStart is)
{-# INLINE styleStart #-}

-- | This lens can be used to update the action used to recognize subsequent letters in an identifier.
--
-- @'styleLetter' :: Lens' ('IdentifierStyle' m) (m 'Char')@
styleLetter :: Functor f => (m Char -> f (m Char)) -> IdentifierStyle m -> f (IdentifierStyle m)
styleLetter f is = (\n -> is { _styleLetter = n }) <$> f (_styleLetter is)
{-# INLINE styleLetter #-}

-- | This is a traversal of both actions in contained in an 'IdentifierStyle'.
--
-- @'styleChars' :: Traversal ('IdentifierStyle' m) ('IdentifierStyle' n) (m 'Char') (n 'Char')@
styleChars :: Applicative f => (m Char -> f (n Char)) -> IdentifierStyle m -> f (IdentifierStyle n)
styleChars f is = (\n m -> is { _styleStart = n, _styleLetter = m }) <$> f (_styleStart is) <*> f (_styleLetter is)
{-# INLINE styleChars #-}

-- | This is a lens that can be used to modify the reserved identifier set.
--
-- @'styleReserved' :: Lens' ('IdentifierStyle' m) ('HashSet' 'String')@
styleReserved :: Functor f => (HashSet String -> f (HashSet String)) -> IdentifierStyle m -> f (IdentifierStyle m)
styleReserved f is = (\n -> is { _styleReserved = n }) <$> f (_styleReserved is)
{-# INLINE styleReserved #-}

-- | This is a lens that can be used to modify the highlight used for this identifier set.
--
-- @'styleHighlight' :: Lens' ('IdentifierStyle' m) 'Highlight'@
styleHighlight :: Functor f => (Highlight -> f Highlight) -> IdentifierStyle m -> f (IdentifierStyle m)
styleHighlight f is = (\n -> is { _styleHighlight = n }) <$> f (_styleHighlight is)
{-# INLINE styleHighlight #-}

-- | This is a lens that can be used to modify the highlight used for reserved identifiers in this identifier set.
--
-- @'styleReservedHighlight' :: Lens' ('IdentifierStyle' m) 'Highlight'@
styleReservedHighlight :: Functor f => (Highlight -> f Highlight) -> IdentifierStyle m -> f (IdentifierStyle m)
styleReservedHighlight f is = (\n -> is { _styleReservedHighlight = n }) <$> f (_styleReservedHighlight is)
{-# INLINE styleReservedHighlight #-}

-- | This is a traversal that can be used to modify the highlights used for both non-reserved and reserved identifiers in this identifier set.
--
-- @'styleHighlights' :: Traversal' ('IdentifierStyle' m) 'Highlight'@
styleHighlights :: Applicative f => (Highlight -> f Highlight) -> IdentifierStyle m -> f (IdentifierStyle m)
styleHighlights f is = (\n m -> is { _styleHighlight = n, _styleReservedHighlight = m }) <$> f (_styleHighlight is) <*> f (_styleReservedHighlight is)
{-# INLINE styleHighlights #-}

-- | Lift an identifier style into a monad transformer
--
-- Using @over@ from the @lens@ package:
--
-- @'liftIdentifierStyle' = over 'styleChars' 'lift'@
liftIdentifierStyle :: (MonadTrans t, Monad m) => IdentifierStyle m -> IdentifierStyle (t m)
liftIdentifierStyle = runIdentity . styleChars (Identity . lift)
{-# INLINE liftIdentifierStyle #-}

-- | parse a reserved operator or identifier using a given style
reserve :: (TokenParsing m, Monad m) => IdentifierStyle m -> String -> m ()
reserve s name = token $ try $ do
   _ <- highlight (_styleReservedHighlight s) $ string name
   notFollowedBy (_styleLetter s) <?> "end of " ++ show name
{-# INLINE reserve #-}

-- | parse a reserved operator or identifier using a given style given 'Text'.
reserveText :: (TokenParsing m, Monad m) => IdentifierStyle m -> Text -> m ()
reserveText s name = token $ try $ do
   _ <- highlight (_styleReservedHighlight s) $ text name
   notFollowedBy (_styleLetter s) <?> "end of " ++ show name
{-# INLINE reserveText #-}

-- | Parse a non-reserved identifier or symbol
ident :: (TokenParsing m, Monad m, IsString s) => IdentifierStyle m -> m s
ident s = fmap fromString $ token $ try $ do
  name <- highlight (_styleHighlight s)
          ((:) <$> _styleStart s <*> many (_styleLetter s) <?> _styleName s)
  when (HashSet.member name (_styleReserved s)) $ unexpected $ "reserved " ++ _styleName s ++ " " ++ show name
  return name
{-# INLINE ident #-}

-- * Utilities

-- | This parser parses a character literal without the surrounding quotation marks.
--
-- This parser does NOT swallow trailing whitespace

characterChar :: TokenParsing m => m Char

charEscape, charLetter :: TokenParsing m => m Char
characterChar = charLetter <|> charEscape <?> "literal character"
{-# INLINE characterChar #-}

charEscape = highlight EscapeCode $ char '\\' *> escapeCode
{-# INLINE charEscape #-}

charLetter = satisfy (\c -> (c /= '\'') && (c /= '\\') && (c > '\026'))
{-# INLINE charLetter #-}

-- | This parser parses a literal string. Returns the literal
-- string value. This parsers deals correctly with escape sequences and
-- gaps. The literal string is parsed according to the grammar rules
-- defined in the Haskell report (which matches most programming
-- languages quite closely).
--
-- This parser does NOT swallow trailing whitespace

escapeCode :: TokenParsing m => m Char
escapeCode = (charEsc <|> charNum <|> charAscii <|> charControl) <?> "escape code"
  where
  charControl = (\c -> toEnum (fromEnum c - fromEnum '@')) <$> (char '^' *> (upper <|> char '@'))
  charNum = toEnum <$> num
    where
      num = bounded 10 maxchar
        <|> (char 'o' *> bounded 8 maxchar)
        <|> (char 'x' *> bounded 16 maxchar)
      maxchar = fromEnum (maxBound :: Char)

  bounded base bnd = foldl' (\x d -> base * x + digitToInt d) 0
                 <$> bounded' (take base thedigits) (map digitToInt $ showIntAtBase base intToDigit bnd "")
    where
      thedigits = map char ['0'..'9'] ++ map oneOf (transpose [['A'..'F'],['a'..'f']])
      toomuch = unexpected "out-of-range numeric escape sequence"
      bounded' dps@(zero:_) bds = skipSome zero *> ([] <$ notFollowedBy (choice dps) <|> bounded'' dps bds)
                              <|> bounded'' dps bds
      bounded' []           _   = error "bounded called with base 0"
      bounded'' dps []         = [] <$ notFollowedBy (choice dps) <|> toomuch
      bounded'' dps (bd : bds) = let anyd = choice dps
                                     nomore = notFollowedBy anyd <|> toomuch
                                     (low, ex : high) = splitAt bd dps
                                  in ((:) <$> choice low <*> atMost (length bds) anyd) <* nomore
                                     <|> ((:) <$> ex <*> ([] <$ nomore <|> bounded'' dps bds))
                                     <|> if not (null bds)
                                            then (:) <$> choice high <*> atMost (length bds - 1) anyd <* nomore
                                            else empty
      atMost n p | n <= 0    = pure []
                 | otherwise = ((:) <$> p <*> atMost (n - 1) p) <|> pure []
  charEsc = choice $ parseEsc <$> escMap
  parseEsc (c,code) = code <$ char c
  escMap = zip "abfnrtv\\\"\'" "\a\b\f\n\r\t\v\\\"\'"
  charAscii = choice $ parseAscii <$> asciiMap
  parseAscii (asc,code) = try $ code <$ string asc
  asciiMap = zip (ascii3codes ++ ascii2codes) (ascii3 ++ ascii2)
  ascii2codes, ascii3codes :: [String]
  ascii2codes = [ "BS","HT","LF","VT","FF","CR","SO"
                , "SI","EM","FS","GS","RS","US","SP"]
  ascii3codes = ["NUL","SOH","STX","ETX","EOT","ENQ","ACK"
                ,"BEL","DLE","DC1","DC2","DC3","DC4","NAK"
                ,"SYN","ETB","CAN","SUB","ESC","DEL"]
  ascii2, ascii3 :: String
  ascii2 = "\BS\HT\LF\VT\FF\CR\SO\SI\EM\FS\GS\RS\US\SP"
  ascii3 = "\NUL\SOH\STX\ETX\EOT\ENQ\ACK\BEL\DLE\DC1\DC2\DC3\DC4\NAK\SYN\ETB\CAN\SUB\ESC\DEL"

-- | This parser parses a natural number (a positive whole
-- number). Returns the value of the number. The number can be
-- specified in 'decimal', 'hexadecimal' or
-- 'octal'. The number is parsed according to the grammar
-- rules in the Haskell report.
--
-- This parser does NOT swallow trailing whitespace.
natural' :: TokenParsing m => m Integer
natural' = highlight Number nat <?> "natural"

number :: TokenParsing m => Integer -> m Char -> m Integer
number base baseDigit =
  foldl' (\x d -> base*x + toInteger (digitToInt d)) 0 <$> some baseDigit

-- | This parser parses an integer (a whole number). This parser
-- is like 'natural' except that it can be prefixed with
-- sign (i.e. \'-\' or \'+\'). Returns the value of the number. The
-- number can be specified in 'decimal', 'hexadecimal'
-- or 'octal'. The number is parsed according
-- to the grammar rules in the Haskell report.
--
-- This parser does NOT swallow trailing whitespace.
--
-- Also, unlike the 'integer' parser, this parser does not admit spaces
-- between the sign and the number.

integer' :: TokenParsing m => m Integer
integer' = int <?> "integer"
{-# INLINE integer' #-}

sign :: TokenParsing m => m (Integer -> Integer)
sign = highlight Operator
     $ negate <$ char '-'
   <|> id <$ char '+'
   <|> pure id

int :: TokenParsing m => m Integer
int = {-token-} sign <*> highlight Number nat
nat, zeroNumber :: TokenParsing m => m Integer
nat = zeroNumber <|> decimal
zeroNumber = char '0' *> (hexadecimal <|> octal <|> decimal <|> pure 0) <?> ""

floating :: TokenParsing m => m Scientific
floating = decimal <**> fractExponent
{-# INLINE floating #-}

fractExponent :: TokenParsing m => m (Integer -> Scientific)
fractExponent = (\fract expo n -> (fromInteger n + fract) * expo) <$> fraction <*> option 1 exponent'
            <|> (\expo n -> fromInteger n * expo) <$> exponent'
 where
  fraction = foldl' op 0 <$> (char '.' *> (some digit <?> "fraction"))
  op f d = f + Sci.scientific (fromIntegral (digitToInt d)) (Sci.base10Exponent f - 1)
  exponent' = ((\f e -> power (f e)) <$ oneOf "eE" <*> sign <*> (decimal <?> "exponent")) <?> "exponent"
  power = Sci.scientific 1 . fromInteger


natFloating, zeroNumFloat, decimalFloat :: TokenParsing m => m (Either Integer Scientific)
natFloating
    = char '0' *> zeroNumFloat
  <|> decimalFloat
zeroNumFloat
    = Left <$> (hexadecimal <|> octal)
  <|> decimalFloat
  <|> pure 0 <**> try fractFloat
  <|> pure (Left 0)
decimalFloat = decimal <**> option Left (try fractFloat)

fractFloat :: TokenParsing m => m (Integer -> Either Integer Scientific)
fractFloat = (Right .) <$> fractExponent
{-# INLINE fractFloat #-}

-- | Parses a positive whole number in the decimal system. Returns the
-- value of the number.
--
-- This parser does NOT swallow trailing whitespace
decimal :: TokenParsing m => m Integer
decimal = number 10 digit
{-# INLINE decimal #-}

-- | Parses a positive whole number in the hexadecimal system. The number
-- should be prefixed with \"x\" or \"X\". Returns the value of the
-- number.
--
-- This parser does NOT swallow trailing whitespace
hexadecimal :: TokenParsing m => m Integer
hexadecimal = oneOf "xX" *> number 16 hexDigit
{-# INLINE hexadecimal #-}

-- | Parses a positive whole number in the octal system. The number
-- should be prefixed with \"o\" or \"O\". Returns the value of the
-- number.
--
-- This parser does NOT swallow trailing whitespace
octal :: TokenParsing m => m Integer
octal = oneOf "oO" *> number 8 octDigit
{-# INLINE octal #-}

-- | This is a parser transformer you can use to disable syntax highlighting
-- over a range of text you are parsing.
newtype Unhighlighted m a = Unhighlighted { runUnhighlighted :: m a }
  deriving (Functor,Applicative,Alternative,Monad,MonadPlus,CharParsing)

instance Parsing m => Parsing (Unhighlighted m) where
  try (Unhighlighted m) = Unhighlighted $ try m
  {-# INLINE try #-}
  Unhighlighted m <?> l = Unhighlighted $ m <?> l
  {-# INLINE (<?>) #-}
  unexpected = Unhighlighted . unexpected
  {-# INLINE unexpected #-}
  eof = Unhighlighted eof
  {-# INLINE eof #-}
  notFollowedBy (Unhighlighted m) = Unhighlighted $ notFollowedBy m
  {-# INLINE notFollowedBy #-}


instance MonadTrans Unhighlighted where
  lift = Unhighlighted
  {-# INLINE lift #-}

instance TokenParsing m => TokenParsing (Unhighlighted m) where
  nesting (Unhighlighted m) = Unhighlighted (nesting m)
  {-# INLINE nesting #-}
  someSpace = Unhighlighted someSpace
  {-# INLINE someSpace #-}
  semi      = Unhighlighted semi
  {-# INLINE semi #-}
  highlight _ m = m
  {-# INLINE highlight #-}

-- | This is a parser transformer you can use to disable the automatic trailing
-- space consumption of a Token parser.
newtype Unspaced m a = Unspaced { runUnspaced :: m a }
  deriving (Functor,Applicative,Alternative,Monad,MonadPlus,CharParsing)

instance Parsing m => Parsing (Unspaced m) where
  try (Unspaced m) = Unspaced $ try m
  {-# INLINE try #-}
  Unspaced m <?> l = Unspaced $ m <?> l
  {-# INLINE (<?>) #-}
  unexpected = Unspaced . unexpected
  {-# INLINE unexpected #-}
  eof = Unspaced eof
  {-# INLINE eof #-}
  notFollowedBy (Unspaced m) = Unspaced $ notFollowedBy m
  {-# INLINE notFollowedBy #-}

instance MonadTrans Unspaced where
  lift = Unspaced
  {-# INLINE lift #-}

instance TokenParsing m => TokenParsing (Unspaced m) where
  nesting (Unspaced m) = Unspaced (nesting m)
  {-# INLINE nesting #-}
  someSpace = empty
  {-# INLINE someSpace #-}
  semi      = Unspaced semi
  {-# INLINE semi #-}
  highlight h (Unspaced m) = Unspaced (highlight h m)
  {-# INLINE highlight #-}

-- | This is a parser transformer you can use to disable the automatic trailing
-- newline (but not whitespace-in-general) consumption of a Token parser.
newtype Unlined m a = Unlined { runUnlined :: m a }
  deriving (Functor,Applicative,Alternative,Monad,MonadPlus,CharParsing)

instance Parsing m => Parsing (Unlined m) where
  try (Unlined m) = Unlined $ try m
  {-# INLINE try #-}
  Unlined m <?> l = Unlined $ m <?> l
  {-# INLINE (<?>) #-}
  unexpected = Unlined . unexpected
  {-# INLINE unexpected #-}
  eof = Unlined eof
  {-# INLINE eof #-}
  notFollowedBy (Unlined m) = Unlined $ notFollowedBy m
  {-# INLINE notFollowedBy #-}

instance MonadTrans Unlined where
  lift = Unlined
  {-# INLINE lift #-}

instance TokenParsing m => TokenParsing (Unlined m) where
  nesting (Unlined m) = Unlined (nesting m)
  {-# INLINE nesting #-}
  someSpace = skipMany (satisfy $ \c -> c /= '\n' && isSpace c)
  {-# INLINE someSpace #-}
  semi      = Unlined semi
  {-# INLINE semi #-}
  highlight h (Unlined m) = Unlined (highlight h m)
  {-# INLINE highlight #-}

instance Parsec.Stream s m Char => TokenParsing (Parsec.ParsecT s u m)

instance Att.Chunk t => TokenParsing (Att.Parser t)

instance TokenParsing ReadP.ReadP<|MERGE_RESOLUTION|>--- conflicted
+++ resolved
@@ -97,12 +97,8 @@
 import Data.Functor.Identity
 import qualified Data.HashSet as HashSet
 import Data.HashSet (HashSet)
-<<<<<<< HEAD
-import Data.List (foldl')
+import Data.List (foldl', transpose)
 #if __GLASGOW_HASKELL__ < 710
-=======
-import Data.List (foldl', transpose)
->>>>>>> 3bb0ead8
 import Data.Monoid
 #endif
 import Data.Scientific ( Scientific )
